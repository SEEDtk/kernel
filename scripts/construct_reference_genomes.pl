--- conflicted
+++ resolved
@@ -18,7 +18,8 @@
         'refD|r=s',
         'Constructed Directory Reflecting Refernce Genomes',
         { required => 1 }
-    ]
+    ],
+    [ 'maxExpect|e=f', 'maximum expectation value for BLASTing', { default => 1e-50 } ]
 );
 my $ih = ScriptUtils::IH( $opt->input );
 
@@ -26,6 +27,7 @@
 my $refD     = $opt->refd;
 my $min_hits = $opt->minhits;
 my $shrub    = Shrub->new_for_script($opt);
+my $maxE     = $opt->maxexpect;
 
 # usage: construct_reference_genomes -c ContigF -r ReferenceDir < close.ref.report
 
@@ -44,20 +46,6 @@
     {
         my ( $count, $g, $gs ) = @$tuple;
         my $giD = "$refD/$g";
-<<<<<<< HEAD
-        if ( !-s "$giD/blast.out.dna" )
-        {
-            mkdir( $giD, 0777 );
-            my $obj = Shrub::GTO->new( $shrub, $g );
-            $obj->write_contigs_to_file("$giD/reference.contigs");
-            my @matches =
-              gjo::BlastInterface::blastn( "$giD/reference.contigs", $contigF,
-                { dust => 'no' } );
-            open( SIMS, ">$giD/blast.out.dna" )
-              || die "Could not open $giD/blast.out.dna: $!";
-            foreach my $m (@matches)
-            {
-=======
         if (! -d $giD)
         {
             mkdir($giD, 0777);
@@ -66,39 +54,18 @@
         if (! -s "$giD/blast.out.dna")
         {
             $obj->write_contigs_to_file("$giD/reference.contigs");
-            my @matches = gjo::BlastInterface::blastn("$giD/reference.contigs", $contigF, { dust => 'no' });
+            my @matches = gjo::BlastInterface::blastn("$giD/reference.contigs", $contigF, { dust => 'no', maxE => $maxE });
             open(SIMS, ">$giD/blast.out.dna") || die "Could not open $giD/blast.out.dna: $!";
             foreach my $m (@matches) {
->>>>>>> dc5069b9
                 print SIMS $m->as_line;
             }
             close(SIMS);
         }
-<<<<<<< HEAD
-        if ( !-s "$giD/blast.out.protein" )
-        {
-
-            # Get protein translation FASTA.
-            $obj->write_protein_translations_to_file(
-                "$giD/reference.translations");
-            $obj->destroy_to_file("$giD/genome.gto");
-            my @matches =
-              gjo::BlastInterface::tblastn( "$giD/reference.translations",
-                $contigF, { dust => 'no' } );
-            open( SIMS, ">$giD/blast.out.protein" )
-              || die "Could not open $giD/blast.out.protein: $!";
-            foreach my $m (@matches)
-            {
-                print SIMS $m->as_line;
-            }
-            close(SIMS);
-
-=======
         if (! -s "$giD/blast.out.protein")
         {
             # Get protein translation FASTA.
             $obj->write_protein_translations_to_file("$giD/reference.translations");
-            my @matches = gjo::BlastInterface::tblastn("$giD/reference.translations", $contigF);
+            my @matches = gjo::BlastInterface::tblastn("$giD/reference.translations", $contigF, { maxE => $maxE });
             open(SIMS, ">$giD/blast.out.protein") || die "Could not open $giD/blast.out.protein: $!";
             foreach my $m (@matches) {
                 print SIMS $m->as_line;
@@ -108,7 +75,6 @@
         if (! -s "$giD/genome.gto")
         {
             $obj->destroy_to_file("$giD/genome.gto");
->>>>>>> dc5069b9
         }
     }
 }
