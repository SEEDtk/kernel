#!/usr/bin/env perl
#
# Copyright (c) 2003-2015 University of Chicago and Fellowship
# for Interpretations of Genomes. All Rights Reserved.
#
# This file is part of the SEED Toolkit.
#
# The SEED Toolkit is free software. You can redistribute
# it and/or modify it under the terms of the SEED Toolkit
# Public License.
#
# You should have received a copy of the SEED Toolkit Public License
# along with this program; if not write to the University of Chicago
# at info@ci.uchicago.edu or the Fellowship for Interpretation of
# Genomes at veronika@thefig.info or download a copy from
# http://www.theseed.org/LICENSE.TXT.
#

use strict;
use warnings;
use FIG_Config;
use Data::Dumper;
use SeedUtils;
use ScriptUtils;
use gjo::seqlib;

=head1 project reference genome to a close strain

    fast_project -r RererenceGenomeDir -g SkeletalGenomeDir [ options ]

project a reference genome to call features


=head2 Parameters

## describe positional parameters

The command-line options are those found in L<Shrub/script_options> and
L<ScriptUtils/ih_options> plus the following.

=over 4

=item -r ReferenceGenomeDir

a path to a SEED genome directory for the reference genome

=item -g SkeletalGenomeDir

a path to a skeletal SEED genome directory that must include

    contigs
    GENETIC_CODE (if not 11)

=back

=cut

my $k = 4;    # kmers for generating map.  Chosen conservatively.

# Get the command-line parameters.
my $opt = ScriptUtils::Opts(
    '',
    [ 'reference|r=s', 'Path to Reference Genome Directory' ],
    [ 'genome|g=s',    'Path to a skeletal genome directory' ]
);
my $refD    = $opt->reference;
my $genomeD = $opt->genome;

my $genetic_code = &get_genetic_code($genomeD);

my @ref_tuples = &gjo::seqlib::read_fasta("$refD/contigs");
my @g_tuples   = &gjo::seqlib::read_fasta("$genomeD/contigs");

my $map = &build_mapping( \@ref_tuples, \@g_tuples );
&build_features( $map, $refD, $genomeD, \@g_tuples, $genetic_code );

sub build_mapping {
    my ( $r_contigs, $g_contigs ) = @_;
    #print STDERR "Calling build_hash for reference\n";
    my $r_hash = &build_hash( $r_contigs, $k );
    #print STDERR "Calling build_hash for new\n";
    my $g_hash = &build_hash( $g_contigs, $k );

    my $pins = &build_pins( $r_contigs, $k, $g_hash, $r_hash );
    my @map = &fill_pins( $pins, \@ref_tuples, \@g_tuples );

    return \@map;
}

# a hash has a 0-base for each kmer (kmer is a key to a 0-based location)
sub build_hash {
    my ( $contigs, $k ) = @_;

    my $hash = {};
    my %seen;
    foreach my $tuple (@$contigs) {
        my ( $contig_id, $comment, $seq ) = @$tuple;
        my $last = length($seq) - $k;
        for ( my $i = 0 ; ( $i <= $last ) ; $i++ ) {
            my $kmer = uc substr( $seq, $i, $k );
            if ( $kmer !~ /[^ACGT]/ ) {
                my $comp = &rev_comp($kmer);
                if ( $hash->{$kmer} ) {
                    $seen{$kmer} = 1;
                    $seen{$comp} = 1;
                }
                $hash->{$kmer} = [ $contig_id, "+", $i ];
                $hash->{$comp} = [ $contig_id, "-", $i + $k - 1 ];
            }
        }
    }

    foreach my $kmer ( keys(%seen) ) {
        delete $hash->{$kmer};
    }
    #print STDERR &Dumper( 'hash', $hash );
    return $hash;
}

# pins are 0-based 2-tuples.  It is an ugly fact that the simple pairing of unique
# kmers can lead to a situation in which 1 character in the reference genome is paired
# with more than one character in the new genome (and vice, versa).  We sort of handle that.
sub build_pins {
    my ( $r_contigs, $k, $g_hash, $r_hash ) = @_;

    my @pins;
    foreach my $tuple (@$r_contigs) {
        my ( $contig_id, $comment, $seq ) = @$tuple;
        my $last = length($seq) - $k;

        my $i = 0;
        while ( $i <= $last ) {
            my $kmer = uc substr( $seq, $i, $k );
            if ( ( $kmer !~ /[^ACGT]/ ) && $r_hash->{$kmer} ) {
                my $g_pos = $g_hash->{$kmer};
                if ($g_pos) {
                    my ( $g_contig, $g_strand, $g_off ) = @$g_pos;
                    for ( my $j = 0 ; $j < $k ; $j++ ) {
                        if ( $g_strand eq '+' ) {
                            push(
                                @pins,
                                [
                                    [ $contig_id, '+', $i + $j ],
                                    [ $g_contig,  '+', $g_off + $j ]
                                ]
                            );
                        }
                        else {
                            push(
                                @pins,
                                [
                                    [ $contig_id, '+', $i + $j ],
                                    [ $g_contig,  '-', $g_off - $j ]
                                ]
                            );
                        }
                    }
                    $i = $i + $k;
                }
                else {
                    $i++;
                }
            }
            else { $i++ }
        }
    }
    @pins = &remove_dups( 0, \@pins );
    @pins = &remove_dups( 1, \@pins );
    @pins = sort {
             ( $a->[0]->[0] cmp $b->[0]->[0] )
          or ( $a->[0]->[2] <=> $b->[0]->[2] )
    } @pins;
    #print STDERR &Dumper( [ '0-based pins', \@pins ] );
    return \@pins;
}

sub remove_dups {
    my ( $which, $pins ) = @_;

    my %bad;
    my %seen;
    for ( my $i = 0 ; ( $i < @$pins ) ; $i++ ) {
        my $keyL = $pins->[$i]->[$which];
        my $key = join( ",", @$keyL );
        if ( $seen{$key} ) {
            $bad{$i} = 1;
            #print STDERR "$key\n";
        }
        $seen{$key} = 1;
    }
    my @new_pins;
    for ( my $i = 0 ; ( $i < @$pins ) ; $i++ ) {
        if ( !$bad{$i} ) {
            push( @new_pins, $pins->[$i] );
        }
    }
    return @new_pins;
}

sub fill_pins {
    my ( $pins, $ref_tuples, $g_tuples ) = @_;

    my %ref_seqs = map { ( $_->[0] => $_->[2] ) } @$ref_tuples;
    my %g_seqs   = map { ( $_->[0] => $_->[2] ) } @$g_tuples;

    my @filled;
    for ( my $i = 0 ; ( $i < @$pins ) ; $i++ ) {
        if ( $i == ( @$pins - 1 ) ) {
            push( @filled, $pins->[$i] );
        }
        else {
            my @expanded = &fill_between( $pins->[$i], $pins->[ $i + 1 ],
                \%ref_seqs, \%g_seqs );
            push( @filled, @expanded );
        }
    }
    return @filled;
}

sub fill_between {
    my ( $pin1, $pin2, $ref_seqs, $g_seqs ) = @_;

    my ( $rp1, $gp1 ) = @$pin1;
    my ( $rp2, $gp2 ) = @$pin2;
    my ( $contig_r_1, $strand_r_1, $pos_r_1 ) = @$rp1;
    my ( $contig_r_2, $strand_r_2, $pos_r_2 ) = @$rp2;
    my ( $contig_g_1, $strand_g_1, $pos_g_1 ) = @$gp1;
    my ( $contig_g_2, $strand_g_2, $pos_g_2 ) = @$gp2;

    my @expanded = ($pin1);
    if (
           ( $contig_r_1 eq $contig_r_2 )
        && ( $contig_g_1 eq $contig_g_2 )
        && ( $strand_g_1 eq $strand_g_2 )
        && ( ( $pos_r_2 - $pos_r_1 ) == abs( $pos_g_2 - $pos_g_1 ) )
        && ( ( $pos_r_2 - $pos_r_1 ) > 1 )
        && &same(
            [ $contig_r_1, '+', $pos_r_1, $pos_r_2 - 1, $ref_seqs ],
            [
                $contig_g_1,
                $strand_g_1,
                ( $strand_g_1 eq '+' )
                ? ( $pos_g_1, $pos_g_2 - 1 )
                : ( $pos_g_1, $pos_g_2 + 1 ),
                $g_seqs
            ]
        )
      )
    {
        my $p_r = $pos_r_1;
        my $p_g = $pos_g_1;
        while ( $p_r < $pos_r_2 ) {
            push(
                @expanded,
                [
                    [ $contig_r_1, '+',         $p_r ],
                    [ $contig_g_1, $strand_g_1, $p_g ]
                ]
            );
            $p_r++;
            $p_g = ( $strand_g_1 eq "+" ) ? $p_g + 1 : $p_g - 1;
        }
    }
    return @expanded;
}

sub same {
    my ( $gap1, $gap2 ) = @_;
    my ( $c1, $b1, $e1, $seqs1 ) = @$gap1;
    my ( $c2, $b2, $e2, $seqs2 ) = @$gap2;

    my $seq1 = &seq_of( $c1, $b1, $e1, $seqs1 );
    my $seq2 = &seq_of( $c2, $b2, $e2, $seqs2 );
    if ( length($seq1) < 20 ) {
        return 1;
    }
    else {
        my $iden = 0;
        my $len  = length($seq1);
        for ( my $i = 0 ; ( $i < $len ) ; $i++ ) {
            if ( substr( $seq1, $i, 1 ) eq substr( $seq2, $i, 1 ) ) {
                $iden++;
            }
        }
        return ( ( $iden / $len ) >= 0.8 );
    }
}

sub seq_of {
    my ( $c, $b, $e, $seqs ) = @_;

    my $seq = $seqs->{$c};
    if ( $b <= $e ) {
        return uc substr( $seq, $b, ( $e - $b ) + 1 );
    }
    else {
        return uc &rev_comp( substr( $seq, $e, ( $b - $e ) + 1 ) );
    }
}

sub build_features {
<<<<<<< HEAD
	my ( $map, $refD, $genomeD, $g_tuples, $genetic_code ) = @_;

	my %g_seqs = map { ( $_->[0] => $_->[2] ) } @$g_tuples;

	my %refH;
	foreach my $pin (@$map) {
		my ( $ref_loc, $g_loc ) = @$pin;
		my ( $r_contig, $r_strand, $r_pos ) = @$ref_loc;
		$refH{ $r_contig . ",$r_pos" } = $g_loc;
	}
	#print STDERR "refH in build features", Dumper( \%refH );
	mkdir( "$genomeD/Features", 0777 );
	opendir( FEATURES, "$refD/Features" )
	  || die "could not open $refD/Features";
	my @types = grep { $_ !~ /^\./ } readdir(FEATURES);
	closedir(FEATURES);

	foreach my $type (@types) {
		my $dir = "$genomeD/Features/$type";

		my %deleted_features;
		if ( -s "$refD/Features/$type/deleted.features" ) {
			%deleted_features =
			  map { ( $_ =~ /^(\S+)/ ) ? ( $1 => 1 ) : () }
			  `cat $refD/Features/$type/deleted.features`;
		}
		mkdir( $dir, 0777 );
		if (   open( TBL, ">$dir/tbl" )
			&& open( FASTA, ">$dir/fasta" ) )
		{
			foreach my $f_line (`cat $refD/Features/$type/tbl`) {
				#print STDERR $f_line;
				if (   ( $f_line =~ /^(\S+)\t(\S+)_(\S+)_(\S+)\t/ )
					&& ( !$deleted_features{$1} ) )
				{
					my ( $fid, $r_contig, $r_beg, $r_end ) =
					  ( $1, $2, $3 - 1, $4 - 1 );
					if (   ( my $g_locB = $refH{ $r_contig . ",$r_beg" } )
						&& ( my $g_locE = $refH{ $r_contig . ",$r_end" } ) )
					{
						my ( $g_contig1, $g_strand1, $g_pos1 ) = @$g_locB;
						my ( $g_contig2, $g_strand2, $g_pos2 ) = @$g_locE;
						if (
							   ( $g_contig1 eq $g_contig2 )
							&& ( $g_strand1 eq $g_strand2 )
							&& (
								abs( $g_pos1 - $g_pos2 ) ==
								abs( $r_beg - $r_end ) )
						  )
						{
							my $g_location = join( "_",
								( $g_contig1, $g_pos1 + 1, $g_pos2 + 1 ) );
							#print STDERR "Adding $g_location\n";
							my $seq =
							  &seq_of_feature( $type, $genetic_code, $g_contig1,
								$g_pos1, $g_pos2, \%g_seqs );
							#print STDERR $seq, "\n";
							if ($seq) {
								print TBL "$fid\t$g_location\t\n";
								$r_beg++;
								$r_end++;
								print FASTA
								  ">$fid $r_contig $r_beg $r_end\n$seq\n";
							}
						}
					}
				}
			}
		}
		close(TBL);
		close(FASTA);
	}
=======
    my ( $map, $refD, $genomeD, $g_tuples, $genetic_code ) = @_;

    my %g_seqs = map { ( $_->[0] => $_->[2] ) } @$g_tuples;

    my %refH;
    foreach my $pin (@$map) {
        my ( $ref_loc, $g_loc ) = @$pin;
        my ( $r_contig, $r_strand, $r_pos ) = @$ref_loc;
        $refH{ $r_contig . ",$r_pos" } = $g_loc;
    }
    #print STDERR "refH in build features", Dumper( \%refH );
    mkdir( "$genomeD/Features", 0777 );
    opendir( FEATURES, "$refD/Features" )
      || die "could not open $refD/Features";
    my @types = grep { $_ !~ /^\./ } readdir(FEATURES);
    closedir(FEATURES);

    foreach my $type (@types) {
        my $dir = "$genomeD/Features/$type";

        my %deleted_features;
        if ( -s "$refD/Features/$type/deleted.features" ) {
            %deleted_features =
              map { ( $_ =~ /^(\S+)/ ) ? ( $1 => 1 ) : () }
              `cat $refD/Features/$type/deleted.features`;
        }
        mkdir( $dir, 0777 );
        if (   open( TBL, ">$dir/tbl" )
            && open( FASTA, ">$dir/fasta" ) )
        {
            foreach my $f_line (`cat $refD/Features/$type/tbl`) {
                print STDERR $f_line;
                if (   ( $f_line =~ /^(\S+)\t(\S+)_(\S+)_(\S+)\t/ )
                    && ( !$deleted_features{$1} ) )
                {
                    my ( $fid, $r_contig, $r_beg, $r_end ) =
                      ( $1, $2, $3 - 1, $4 - 1 );
                    if (   ( my $g_locB = $refH{ $r_contig . ",$r_beg" } )
                        && ( my $g_locE = $refH{ $r_contig . ",$r_end" } ) )
                    {
                        my ( $g_contig1, $g_strand1, $g_pos1 ) = @$g_locB;
                        my ( $g_contig2, $g_strand2, $g_pos2 ) = @$g_locE;
                        if (
                               ( $g_contig1 eq $g_contig2 )
                            && ( $g_strand1 eq $g_strand2 )
                            && (
                                abs( $g_pos1 - $g_pos2 ) ==
                                abs( $r_beg - $r_end ) )
                          )
                        {
                            my $g_location = join( "_",
                                ( $g_contig1, $g_pos1 + 1, $g_pos2 + 1 ) );
                            #print STDERR "Adding $g_location\n";
                            my $seq =
                              &seq_of_feature( $type, $genetic_code, $g_contig1,
                                $g_pos1, $g_pos2, \%g_seqs );
                            #print STDERR $seq, "\n";
                            if ($seq) {
                                print TBL "$fid\t$g_location\t\n";
                                $r_beg++;
                                $r_end++;
                                print FASTA
                                  ">$fid $r_contig $r_beg $r_end\n$seq\n";
                            }
                        }
                    }
                }
            }
        }
        close(TBL);
        close(FASTA);
    }
>>>>>>> d4090b6e
}

sub get_genetic_code {
    my ($dir) = @_;

    if ( !-s "$dir/GENETIC_CODE" ) { return 11 }
    my @tmp = `cat $dir/GENETIC_CODE`;
    chomp $tmp[0];
    return $tmp[0];
}

sub seq_of_feature {
    my ( $type, $genetic_code, $g_contig, $g_beg, $g_end, $g_seqs ) = @_;
    my $dna = &seq_of( $g_contig, $g_beg, $g_end, $g_seqs );
    if ( ( $type ne "peg" ) && ( $type ne "CDS" ) ) {
        return $dna;
    }
    else {
        my $code = &SeedUtils::standard_genetic_code;
        if ( $genetic_code == 4 ) {
            $code->{"TGA"} = "W";    # code 4 has TGA encoding tryptophan
        }
        my $tran = &SeedUtils::translate( $dna, $code, 1 );
        $tran =~ s/\*$//;
        return ( $tran =~ /\*/ ) ? undef : $tran;
    }
}<|MERGE_RESOLUTION|>--- conflicted
+++ resolved
@@ -299,26 +299,25 @@
 }
 
 sub build_features {
-<<<<<<< HEAD
-	my ( $map, $refD, $genomeD, $g_tuples, $genetic_code ) = @_;
-
-	my %g_seqs = map { ( $_->[0] => $_->[2] ) } @$g_tuples;
-
-	my %refH;
-	foreach my $pin (@$map) {
-		my ( $ref_loc, $g_loc ) = @$pin;
-		my ( $r_contig, $r_strand, $r_pos ) = @$ref_loc;
-		$refH{ $r_contig . ",$r_pos" } = $g_loc;
-	}
-	#print STDERR "refH in build features", Dumper( \%refH );
-	mkdir( "$genomeD/Features", 0777 );
-	opendir( FEATURES, "$refD/Features" )
-	  || die "could not open $refD/Features";
-	my @types = grep { $_ !~ /^\./ } readdir(FEATURES);
-	closedir(FEATURES);
-
-	foreach my $type (@types) {
-		my $dir = "$genomeD/Features/$type";
+    my ( $map, $refD, $genomeD, $g_tuples, $genetic_code ) = @_;
+
+    my %g_seqs = map { ( $_->[0] => $_->[2] ) } @$g_tuples;
+
+    my %refH;
+    foreach my $pin (@$map) {
+        my ( $ref_loc, $g_loc ) = @$pin;
+        my ( $r_contig, $r_strand, $r_pos ) = @$ref_loc;
+        $refH{ $r_contig . ",$r_pos" } = $g_loc;
+    }
+    #print STDERR "refH in build features", Dumper( \%refH );
+    mkdir( "$genomeD/Features", 0777 );
+    opendir( FEATURES, "$refD/Features" )
+      || die "could not open $refD/Features";
+    my @types = grep { $_ !~ /^\./ } readdir(FEATURES);
+    closedir(FEATURES);
+
+    foreach my $type (@types) {
+        my $dir = "$genomeD/Features/$type";
 
 		my %deleted_features;
 		if ( -s "$refD/Features/$type/deleted.features" ) {
@@ -372,80 +371,6 @@
 		close(TBL);
 		close(FASTA);
 	}
-=======
-    my ( $map, $refD, $genomeD, $g_tuples, $genetic_code ) = @_;
-
-    my %g_seqs = map { ( $_->[0] => $_->[2] ) } @$g_tuples;
-
-    my %refH;
-    foreach my $pin (@$map) {
-        my ( $ref_loc, $g_loc ) = @$pin;
-        my ( $r_contig, $r_strand, $r_pos ) = @$ref_loc;
-        $refH{ $r_contig . ",$r_pos" } = $g_loc;
-    }
-    #print STDERR "refH in build features", Dumper( \%refH );
-    mkdir( "$genomeD/Features", 0777 );
-    opendir( FEATURES, "$refD/Features" )
-      || die "could not open $refD/Features";
-    my @types = grep { $_ !~ /^\./ } readdir(FEATURES);
-    closedir(FEATURES);
-
-    foreach my $type (@types) {
-        my $dir = "$genomeD/Features/$type";
-
-        my %deleted_features;
-        if ( -s "$refD/Features/$type/deleted.features" ) {
-            %deleted_features =
-              map { ( $_ =~ /^(\S+)/ ) ? ( $1 => 1 ) : () }
-              `cat $refD/Features/$type/deleted.features`;
-        }
-        mkdir( $dir, 0777 );
-        if (   open( TBL, ">$dir/tbl" )
-            && open( FASTA, ">$dir/fasta" ) )
-        {
-            foreach my $f_line (`cat $refD/Features/$type/tbl`) {
-                print STDERR $f_line;
-                if (   ( $f_line =~ /^(\S+)\t(\S+)_(\S+)_(\S+)\t/ )
-                    && ( !$deleted_features{$1} ) )
-                {
-                    my ( $fid, $r_contig, $r_beg, $r_end ) =
-                      ( $1, $2, $3 - 1, $4 - 1 );
-                    if (   ( my $g_locB = $refH{ $r_contig . ",$r_beg" } )
-                        && ( my $g_locE = $refH{ $r_contig . ",$r_end" } ) )
-                    {
-                        my ( $g_contig1, $g_strand1, $g_pos1 ) = @$g_locB;
-                        my ( $g_contig2, $g_strand2, $g_pos2 ) = @$g_locE;
-                        if (
-                               ( $g_contig1 eq $g_contig2 )
-                            && ( $g_strand1 eq $g_strand2 )
-                            && (
-                                abs( $g_pos1 - $g_pos2 ) ==
-                                abs( $r_beg - $r_end ) )
-                          )
-                        {
-                            my $g_location = join( "_",
-                                ( $g_contig1, $g_pos1 + 1, $g_pos2 + 1 ) );
-                            #print STDERR "Adding $g_location\n";
-                            my $seq =
-                              &seq_of_feature( $type, $genetic_code, $g_contig1,
-                                $g_pos1, $g_pos2, \%g_seqs );
-                            #print STDERR $seq, "\n";
-                            if ($seq) {
-                                print TBL "$fid\t$g_location\t\n";
-                                $r_beg++;
-                                $r_end++;
-                                print FASTA
-                                  ">$fid $r_contig $r_beg $r_end\n$seq\n";
-                            }
-                        }
-                    }
-                }
-            }
-        }
-        close(TBL);
-        close(FASTA);
-    }
->>>>>>> d4090b6e
 }
 
 sub get_genetic_code {
