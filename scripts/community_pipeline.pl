--- conflicted
+++ resolved
@@ -39,6 +39,14 @@
 
 =over 4
 
+=item blast
+
+The type of BLAST results to use when computing similarities to contigs in the
+reference genomes. Both protein and nucleotide BLASTs are computed. If this
+parameter is C<n>, the nucleotide results will be used. If it is C<p>, the
+protein results will be used. A value of C<n> will cause more conservative
+results. The default is C<n>.
+
 =item minlen
 
 The minimun length of a blast match necessary to consider that we have a correspondence between a
@@ -138,7 +146,7 @@
 
 A FASTA file for the genome's contigs.
 
-=item blast.out
+=item blast.out.protein, blast.out.dna
 
 The BLAST output from comparing the genome's contigs to the contigs in the community sample.
 
@@ -194,21 +202,21 @@
 
 my $opt =
   ScriptUtils::Opts( '',
-		        [ 'blast|b=s','blast type (p or n)',{ default => 'p'} ],
+		                [ 'blast|b=s','blast type (p or n)',{ default => 'p'} ],
                         [ 'minlen|l=i', 'minimum length for blast match to count', { default => 500 } ],
                         [ 'maxpsc|p=f', 'maximum pscore for blast match to count', { default => 1.0e-100 } ],
                         [ 'minsim|s=f', 'minimum % identity for condensing', { default => 7000 } ],
                         [ 'normalize', 'use normalized distances'],
+                        [ 'maxExpect|e=f', 'maximum E-value for BLASTing', { default => 1e-50 } ],
                         [ 'data|d=s', 'Data Directory for Community Pipeline', { required => 1 } ],
                         [ 'sample|c=s','community DNA sample in fasta format', { } ],
                         [ 'samplename|n=s','environmental Sample Name', { required => 1 } ],
                         [ 'minkhits|k=i','minimum number hits to be a reference', { default => 400 } ],
                         [ 'refsf|r=s','File of potential reference genomes', { } ],
                         [ 'covgRatio|cr=s', 'maximum acceptable coverage ratio for condensing', { default => 1.2 }],
-                        [ 'blastType|b=s', 'type of blast output to use, "dna" or "protein"', { default => 'protein', regex => qr/^(?:dna|protein)$/ }],
     );
 
-my $blast_type = $opt->data;
+my $blast_type = $opt->blast;
 $blast_type    = ($blast_type =~ /^[pP]/) ? 'p' : 'n';
 
 my $dataD      = $opt->data;
@@ -220,7 +228,6 @@
 my $min_len    = $opt->minlen;
 my $min_sim    = $opt->minsim;
 my $cr         = $opt->covgratio;
-my $blastType  = $opt->blasttype;
 
 
 if (! -d $dataD) { mkdir($dataD,0777) || die "could not make $dataD" }
@@ -250,9 +257,5 @@
     &SeedUtils::run("construct_reference_genomes -c $dataS/sample.fa -m $min_hits -r $dataS/RefD < $dataS/ref.counts");
 }
 my $norm = $opt->normalize ? '-n' : '';
-<<<<<<< HEAD
 &SeedUtils::run("initial_estimate -b $blast_type -r $dataS/RefD -c $dataS/ref.counts -l $min_len -p $max_psc -s $min_sim $norm -v $dataS/saved.sim.vecs --cr $cr > $dataS/bins");
-=======
-&SeedUtils::run("initial_estimate -r $dataS/RefD -c $dataS/ref.counts -b $blastType -l $min_len -p $max_psc -s $min_sim $norm -v $dataS/saved.sim.vecs --cr $cr > $dataS/bins");
->>>>>>> dc5069b9
 &SeedUtils::run("summarize_bins < $dataS/bins > $dataS/bins.summary");