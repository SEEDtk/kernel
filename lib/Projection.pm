package Projection;

use gjo::stat;
use gjo::BlastInterface;
use Data::Dumper;

sub relevant_projection_data
{
    my ( $subsystem_id, $genomes, $shrub ) = @_;

    my $state = { subsystem => $subsystem_id };
    $state->{genomes} = $genomes;
    my @tuples = $shrub->GetAll(
        "Subsystem2Role Role",
        "Subsystem2Role(from-link) = ?",
        [$subsystem_id], "Role(id) Role(description)"
    );
    my %to_role_id = map { ( $_->[1] => $_->[0] ) } @tuples;
    $state->{roles} = \%to_role_id;

    @tuples = $shrub->GetAll(
        "Subsystem2Row SubsystemRow Row2Cell Cell2Feature Feature
                               Feature2Protein Protein AND
                               Feature Feature2Function Function AND
                               Feature Feature2Contig",
        "(Subsystem2Row(from-link) = ?) AND
                               (Feature2Function(security) = ?)",
        [ $subsystem_id, 2 ],
        "SubsystemRow(variant-code) Cell2Feature(to-link)
                               Function(description) Protein(sequence) Feature2Contig(to-link)
                               Feature2Contig(begin) Feature2Contig(dir)"
    );

    my %by_vc;
    my %seqs;
    my @pegs;
    my %to_func;
    my %func_to_pegs;
    my %peg2loc;

    foreach my $tuple (@tuples)
    {
        my ( $vc, $peg, $function, $seq, $contig, $begin, $strand ) = @$tuple;
        $seqs{$peg} = $seq;
        my $genome = &SeedUtils::genome_of($peg);
        $by_vc{$vc}->{$genome}->{$peg}++;
        $to_func{$peg}                   = $function;
        $func_to_pegs{$function}->{$peg} = 1;
        $peg2loc{$peg}                   = [ $contig, $begin, $strand ];
    }
    $state->{by_vc}        = \%by_vc;
    $state->{seqs}         = \%seqs;
    $state->{to_func}      = \%to_func;
    $state->{func_to_pegs} = \%func_to_pegs;
    $state->{peg2loc}      = \%peg2loc;
    return $state;
}

sub get_blast_cutoffs
{
    my ($state) = @_;
    print STDERR "computing blast cutoffs\n";

    my $func_to_pegs = $state->{func_to_pegs};
    my @funcs        = keys(%$func_to_pegs);

    # @funcs = ("Urease gamma subunit (EC 3.5.1.5)");
    my $seqs          = $state->{seqs};
    my $blast_cutoffs = {};
    foreach my $func ( sort @funcs )
    {
        print STDERR "processing function $func\n";
        my $pegH = $func_to_pegs->{$func};
        if ($pegH)
        {
            my @pegs = keys(%$pegH);
            print STDERR join( ",", @pegs ), "\n";
            if ( @pegs < 3 )    # require 3 pegs for stats
            {
                print STDERR "$func only has ", scalar @pegs, " pegs\n";
            }
            else

            {
                print STDERR "func=$func has enough pegs\n";
                my @seq_tuples;
                foreach my $peg (@pegs)
                {
                    my $tran = $seqs->{$peg};
                    if ($tran)
                    {
                        push( @seq_tuples, [ $peg, '', $tran ] );
                    }
                }
                my @output =
                  &gjo::BlastInterface::blast( \@seq_tuples, \@seq_tuples,
                    'blastp', { outForm => 'sim' } );

                my %best;
                if ( @output < 3 )
                {
<<<<<<< HEAD
                    print STDERR &Dumper( \@output, "$func has too few sims",\@seq_tuples );
=======
                    print STDERR &Dumper( \@output, "$func has too few sims",
                        \@seq_tuples );
>>>>>>> ff0c2b39
                }
                else
                {
                    foreach my $sim (@output)
                    {

                        # print STDERR &Dumper($sim);

                        my $id1 = $sim->id1;
                        my $id2 = $sim->id2;
                        my $sc  = $sim->psc;

                        # print STDERR "$id1 $id2 $sc\n";
                        if ( $id1 ne $id2 )
                        {
                            if (   ( !defined( $best{$id1} ) )
                                || ( $best{$id1} > $sc ) )
                            {
                                $best{$id1} = $sc;
                            }
                        }
                    }
                    my $worst = 0;
                    foreach my $id ( keys(%best) )
                    {

                      # print STDERR "processing $id best=$best{$id}  $worst\n";
                        if ( $best{$id} > $worst )
                        {
                            $worst = $best{$id};

                            # print STDERR "func=$func id=$id worst=$worst\n";
                        }
                        else
                        {

                            # print STDERR "skipping id=$id $best{$id}\n";
                        }
                    }
                    if ( $worst == 0 )
                    {
                        print STDERR "$func ha no constraints\n";
                    }
                    else
                    {
                        print STDERR "$worst: $func\n";
                    }
                    $blast_cutoffs->{$func} = [ $worst, \@seq_tuples ];
                }
            }
        }
    }
    return $blast_cutoffs;
}

sub length_stats_by_family
{
    my ($state) = @_;

    my $len_stats    = {};
    my $func_to_pegs = $state->{func_to_pegs};
    my @funcs        = keys(%$func_to_pegs);
    my $seqs         = $state->{seqs};
    foreach my $func (@funcs)
    {
        my @lengths;
        my $pegH = $func_to_pegs->{$func};
        if ($pegH)
        {
            my @pegs = keys(%$pegH);

            #           print STDERR join( ",", @pegs ), "\n";
            if ( @pegs >= 3 )    # require 3 pegs for stats
            {
                foreach my $peg (@pegs)
                {
                    my $tran = $seqs->{$peg};
                    if ($tran)
                    {
                        push( @lengths, length($tran) );
                    }
                    else
                    {
                        print STDERR "no translation for $peg\n";
                    }
                }
                my ( $mean, $stddev ) = &gjo::stat::mean_stddev(@lengths);
                $len_stats->{$func} = [ $mean, $stddev ];
                print STDERR "set mean=$mean stddev=$stddev for $func\n";
            }
            else
            {
                print STDERR "too few pegs for function $func\n";
            }
        }
        else
        {
            print STDERR "no pegs for $func\n";
        }
    }
    return $len_stats;
}

sub create_recognition_parameters
{
    my ( $state, $dataD, $shrub ) = @_;

    my $parms = {};
    if ( !-d $dataD )
    {
        mkdir( $dataD, 0777 ) || die "could not make $dataD";
    }
    $parms->{length_stats} = &length_stats_by_family($state);
    $parms->{blast_parms}  = &get_blast_cutoffs($state);
    $parms->{vc_patterns}  = &vc_requirements($state);

    &write_encoded_object( $parms, "$dataD/solid.projection.parms" );
}

sub vc_requirements
{
    my ($state) = @_;

    my $by_vc   = $state->{by_vc};
    my $roles   = $state->{roles};
    my $to_func = $state->{to_func};
    my %vc_patterns;
    foreach my $vc ( keys(%$by_vc) )
    {
        my $vcH     = $by_vc->{$vc};
        my @genomes = keys(%$vcH);
        foreach my $g (@genomes)
        {
            my %occ_of_role;
            my @pegs = keys( %{ $vcH->{$g} } );
            foreach my $peg (@pegs)
            {
                my $func          = $to_func->{$peg};
                my @roles_of_func = &SeedUtils::roles_of_function($func);
                foreach my $role_name (@roles_of_func)
                {
                    my $role_id;
                    if ( $role_name && ( $role_id = $roles->{$role_name} ) )
                    {
                        $occ_of_role{$role_id}++;
                        print STDERR "$g has $role_name\n";
                    }
                }
            }
            if ( keys(%occ_of_role) < 1 )
            {
                print STDERR "Genome $g has vc $vc, but no active roles\n";
            }
            else
            {
                my $pattern = &to_pattern( \%occ_of_role );
                $vc_patterns{$pattern} = [ $vc, $g ];
            }
        }
    }
    return \%vc_patterns;
}

sub from_pattern
{
    my ($pattern) = @_;

    return [ split( /,/, $pattern ) ];
}

sub to_pattern
{
    my ($roles_seen) = @_;
    return join( ",", sort keys(%$roles_seen) );
}

#########

sub write_encoded_object
{
    my ( $obj, $file ) = @_;

    my $json = JSON::XS->new;
    $json->pretty(1);
    open( OBJ, ">$file" ) || die "could not open $file";
    print OBJ $json->encode($obj);
    close(OBJ);
}

sub read_encoded_object
{
    my ($encoded_file) = @_;

    open( OBJ, "<$encoded_file" )
      || die "encoded_file could not be opened";

    my $obj;
    my $json = JSON::XS->new;
    {
        local $/;
        undef $/;
        my $obj_txt = <OBJ>;
        $obj = $json->decode($obj_txt);
    }
    return $obj;
}

sub project_subsys_to_genome
{
    my ( $shrub, $genome, $subsystem_id, $state, $parms ) = @_;

    my $relevant           = $state->{relevant};
    my $relevant_to_genome = $relevant->{$genome};
    my @pegs               = keys(%$relevant_to_genome);

    my %roles;
    my $calls = [];
    foreach my $peg (@pegs)
    {
        my ( $role, $func, $loc ) = @{ $relevant_to_genome->{$peg} };
        if ( &good_peg( $shrub, $peg, $func, $loc, $parms ) )
        {
            $roles{$role}++;
            push( @$calls, [ $peg, $role, $func ] );
        }
    }
    my $pattern    = &to_pattern( \%roles );
    my $projection = {};
    if ($pattern)
    {
        # print STDERR "pattern=$pattern\n";
        my $poss = &possible_vc( $parms->{vc_patterns}, $pattern );
        if ($poss)
        {
            my ( $vc, $solid_genome ) = @$poss;
            $projection->{vc}              = $vc;
            $projection->{calls}           = $calls;
            $projection->{template_genome} = $solid_genome;
        }
    }
    return $projection;
}

sub possible_vc
{
    my ( $patterns, $pattern ) = @_;

    my @master_patterns = keys(%$patterns);
    my $sofar;
    my $best_pattern;

    foreach $master_pattern (@master_patterns)
    {
        if ( my $sz_master = &subset( $pattern, $master_pattern ) )
        {
            if ( ( !$sofar ) || ( $sofar > $sz_master ) )
            {
                $sofar        = $sz_master;
                $best_pattern = $master_pattern;
            }
        }
    }
    return $best_pattern ? $patterns->{$best_pattern} : undef;
}

# if set2 is a subset of set1, return size of set1; else undef
sub subset
{
    my ( $set1, $set2 ) = @_;

    my $i;
    my @set2 = split( /,/, $set2 );
    for ( $i = 0 ; ( $i < @set2 ) && ( index( $set1,$set2[$i] ) >= 0 ) ; $i++ )
    {
    }
    if ( $i == @set2 )
    {
        my $cnt = $set1 =~ tr/,/,/;
        return $cnt + 1;
    }
    return undef;
}

sub good_peg
{
    my ( $shrub, $peg, $func, $loc, $parms ) = @_;

    if ( !&ok_length( $shrub, $peg, $func, $parms ) )
    {
        print STDERR "$peg failed length check\n";
        return 0;
    }
    elsif ( !&ok_sims( $shrub, $peg, $func, $parms ) )
    {
        print STDERR "$peg failed sims check\n";
        return 0;
    }
    return 1;
}

sub ok_length
{
    my ( $shrub, $peg, $func, $parms ) = @_;

    my $tuple = $parms->{length_stats}->{$func};
    if ( !$tuple ) { return 0 }
    my ( $mean, $stddev ) = @$tuple;
    my $len = length( &seq_of_peg( $shrub, $peg ) );
    if ( !$len ) { return 0 }
    if ( $stddev < 10 ) { $stddev = 10 }
    if ( abs( ( $len - $mean ) / $stddev ) > 3 )
    {
        print STDERR
          "$peg failed length test: len=$len  mean=$mean stddev=$stddev\n";
        return 0;
    }    # z-score is too high or too low

    return 1;
}

sub ok_sims
{
    my ( $shrub, $peg, $func, $parms ) = @_;

    my $blast_parms = $parms->{blast_parms}->{$func};
    if ( !$blast_parms ) { return 1 }
    my ( $worst, $seq_tuples ) = @{$blast_parms};

    my $seq = &seq_of_peg( $shrub, $peg );
    my @sims = &gjo::BlastInterface::blast( [ $peg, '', $seq ],
        $seq_tuples, 'blastp', { outForm => 'sim' } );
<<<<<<< HEAD
    if ( ( $sim = $sims[0] ) && ( $sim->psc < $worst ) ) { return 1 }
=======
    while ( ( $sim = shift @sims ) && ( $sim->id2 eq $peg ) ) { }

    # print STDERR &Dumper($sim,$sim->[10],$sim->psc);
    if ( defined($sim) && ( $sim->psc <= $worst ) )
    {
        return 1;
    }
>>>>>>> ff0c2b39
    return 0;
}

# returns sequence(translation) of a PEG
sub seq_of_peg
{
    my ( $shrub, $peg ) = @_;

    my @tuples = $shrub->GetAll(
        "Feature2Protein Protein",
        "Feature2Protein(from-link) = ?",
        [$peg], "Protein(sequence)"
    );
    return ( @tuples > 0 ) ? $tuples[0]->[0] : undef;
}

# returns a list of PEGs that occur within a window centered on a PEG.
# The PEG itself is returned in the list.
sub context_of_peg
{
    my ( $shrub, $peg, $window ) = @_;

}

# Returns the roles of a PEG.  These are all roles from the ERDB,
# so if the PEG has extra roles (e.g., a domain with unknown function),
# you may get a reduced set compared with what you would get by just
# splitting the function.  You get back a list of 2-tuples: [id,description]
sub roles_of_peg
{
    my ( $shrub, $peg, $privilege ) = @_;

    my $roles_of_peg = [];
    my @tuples       = $shrub->GetAll(
        "Feature2Function Function Function2Role Role",
"(Feature2Function(from-link) = ?) and (Feature2Function(security) = ?)",
        [ $peg, $privilege ],
        "Function2Role(to-link) Role(description)"
    );
    return @tuples;
}

# This returns a list of roles implemented by the PEGs.
sub roles_in_peg_set
{
    my ( $shrub, $pegs, $privilege ) = @_;
    my %roles;

    foreach my $peg (@$pegs)
    {
        my @tuples = &roles_of_peg( $shrub, $peg, $privilege );
        foreach $_ (@tuples)
        {
            my ( $role_id, $desc ) = @$_;
            $roles{$desc} = $role_id;
        }
    }

    return %roles;
}

1;<|MERGE_RESOLUTION|>--- conflicted
+++ resolved
@@ -99,12 +99,8 @@
                 my %best;
                 if ( @output < 3 )
                 {
-<<<<<<< HEAD
-                    print STDERR &Dumper( \@output, "$func has too few sims",\@seq_tuples );
-=======
                     print STDERR &Dumper( \@output, "$func has too few sims",
                         \@seq_tuples );
->>>>>>> ff0c2b39
                 }
                 else
                 {
@@ -436,9 +432,6 @@
     my $seq = &seq_of_peg( $shrub, $peg );
     my @sims = &gjo::BlastInterface::blast( [ $peg, '', $seq ],
         $seq_tuples, 'blastp', { outForm => 'sim' } );
-<<<<<<< HEAD
-    if ( ( $sim = $sims[0] ) && ( $sim->psc < $worst ) ) { return 1 }
-=======
     while ( ( $sim = shift @sims ) && ( $sim->id2 eq $peg ) ) { }
 
     # print STDERR &Dumper($sim,$sim->[10],$sim->psc);
@@ -446,7 +439,6 @@
     {
         return 1;
     }
->>>>>>> ff0c2b39
     return 0;
 }
 
@@ -508,4 +500,507 @@
     return %roles;
 }
 
+1;
+package Projection;
+
+use gjo::stat;
+use gjo::BlastInterface;
+use Data::Dumper;
+
+sub relevant_projection_data
+{
+    my ( $subsystem_id, $genomes, $shrub ) = @_;
+
+    my $state = { subsystem => $subsystem_id };
+    $state->{genomes} = $genomes;
+    my @tuples = $shrub->GetAll(
+        "Subsystem2Role Role",
+        "Subsystem2Role(from-link) = ?",
+        [$subsystem_id], "Role(id) Role(description)"
+    );
+    my %to_role_id = map { ( $_->[1] => $_->[0] ) } @tuples;
+    $state->{roles} = \%to_role_id;
+
+    @tuples = $shrub->GetAll(
+        "Subsystem2Row SubsystemRow Row2Cell Cell2Feature Feature
+                               Feature2Protein Protein AND
+                               Feature Feature2Function Function AND
+                               Feature Feature2Contig",
+        "(Subsystem2Row(from-link) = ?) AND
+                               (Feature2Function(security) = ?)",
+        [ $subsystem_id, 2 ],
+        "SubsystemRow(variant-code) Cell2Feature(to-link)
+                               Function(description) Protein(sequence) Feature2Contig(to-link)
+                               Feature2Contig(begin) Feature2Contig(dir)"
+    );
+
+    my %by_vc;
+    my %seqs;
+    my @pegs;
+    my %to_func;
+    my %func_to_pegs;
+    my %peg2loc;
+
+    foreach my $tuple (@tuples)
+    {
+        my ( $vc, $peg, $function, $seq, $contig, $begin, $strand ) = @$tuple;
+        $seqs{$peg} = $seq;
+        my $genome = &SeedUtils::genome_of($peg);
+        $by_vc{$vc}->{$genome}->{$peg}++;
+        $to_func{$peg}                   = $function;
+        $func_to_pegs{$function}->{$peg} = 1;
+        $peg2loc{$peg}                   = [ $contig, $begin, $strand ];
+    }
+    $state->{by_vc}        = \%by_vc;
+    $state->{seqs}         = \%seqs;
+    $state->{to_func}      = \%to_func;
+    $state->{func_to_pegs} = \%func_to_pegs;
+    $state->{peg2loc}      = \%peg2loc;
+    return $state;
+}
+
+sub get_blast_cutoffs
+{
+    my ($state) = @_;
+    print STDERR "computing blast cutoffs\n";
+
+    my $func_to_pegs = $state->{func_to_pegs};
+    my @funcs        = keys(%$func_to_pegs);
+
+    # @funcs = ("Urease gamma subunit (EC 3.5.1.5)");
+    my $seqs          = $state->{seqs};
+    my $blast_cutoffs = {};
+    foreach my $func ( sort @funcs )
+    {
+        print STDERR "processing function $func\n";
+        my $pegH = $func_to_pegs->{$func};
+        if ($pegH)
+        {
+            my @pegs = keys(%$pegH);
+            print STDERR join( ",", @pegs ), "\n";
+            if ( @pegs < 3 )    # require 3 pegs for stats
+            {
+                print STDERR "$func only has ", scalar @pegs, " pegs\n";
+            }
+            else
+
+            {
+                print STDERR "func=$func has enough pegs\n";
+                my @seq_tuples;
+                foreach my $peg (@pegs)
+                {
+                    my $tran = $seqs->{$peg};
+                    if ($tran)
+                    {
+                        push( @seq_tuples, [ $peg, '', $tran ] );
+                    }
+                }
+                my @output =
+                  &gjo::BlastInterface::blast( \@seq_tuples, \@seq_tuples,
+                    'blastp', { outForm => 'sim' } );
+
+                my %best;
+                if ( @output < 3 )
+                {
+                    print STDERR &Dumper( \@output, "$func has too few sims",
+                        \@seq_tuples );
+                }
+                else
+                {
+                    foreach my $sim (@output)
+                    {
+
+                        # print STDERR &Dumper($sim);
+
+                        my $id1 = $sim->id1;
+                        my $id2 = $sim->id2;
+                        my $sc  = $sim->psc;
+
+                        # print STDERR "$id1 $id2 $sc\n";
+                        if ( $id1 ne $id2 )
+                        {
+                            if (   ( !defined( $best{$id1} ) )
+                                || ( $best{$id1} > $sc ) )
+                            {
+                                $best{$id1} = $sc;
+                            }
+                        }
+                    }
+                    my $worst = 0;
+                    foreach my $id ( keys(%best) )
+                    {
+
+                      # print STDERR "processing $id best=$best{$id}  $worst\n";
+                        if ( $best{$id} > $worst )
+                        {
+                            $worst = $best{$id};
+
+                            # print STDERR "func=$func id=$id worst=$worst\n";
+                        }
+                        else
+                        {
+
+                            # print STDERR "skipping id=$id $best{$id}\n";
+                        }
+                    }
+                    if ( $worst == 0 )
+                    {
+                        print STDERR "$func ha no constraints\n";
+                    }
+                    else
+                    {
+                        print STDERR "$worst: $func\n";
+                    }
+                    $blast_cutoffs->{$func} = [ $worst, \@seq_tuples ];
+                }
+            }
+        }
+    }
+    return $blast_cutoffs;
+}
+
+sub length_stats_by_family
+{
+    my ($state) = @_;
+
+    my $len_stats    = {};
+    my $func_to_pegs = $state->{func_to_pegs};
+    my @funcs        = keys(%$func_to_pegs);
+    my $seqs         = $state->{seqs};
+    foreach my $func (@funcs)
+    {
+        my @lengths;
+        my $pegH = $func_to_pegs->{$func};
+        if ($pegH)
+        {
+            my @pegs = keys(%$pegH);
+
+            #           print STDERR join( ",", @pegs ), "\n";
+            if ( @pegs >= 3 )    # require 3 pegs for stats
+            {
+                foreach my $peg (@pegs)
+                {
+                    my $tran = $seqs->{$peg};
+                    if ($tran)
+                    {
+                        push( @lengths, length($tran) );
+                    }
+                    else
+                    {
+                        print STDERR "no translation for $peg\n";
+                    }
+                }
+                my ( $mean, $stddev ) = &gjo::stat::mean_stddev(@lengths);
+                $len_stats->{$func} = [ $mean, $stddev ];
+                print STDERR "set mean=$mean stddev=$stddev for $func\n";
+            }
+            else
+            {
+                print STDERR "too few pegs for function $func\n";
+            }
+        }
+        else
+        {
+            print STDERR "no pegs for $func\n";
+        }
+    }
+    return $len_stats;
+}
+
+sub create_recognition_parameters
+{
+    my ( $state, $dataD, $shrub ) = @_;
+
+    my $parms = {};
+    if ( !-d $dataD )
+    {
+        mkdir( $dataD, 0777 ) || die "could not make $dataD";
+    }
+    $parms->{length_stats} = &length_stats_by_family($state);
+    $parms->{blast_parms}  = &get_blast_cutoffs($state);
+    $parms->{vc_patterns}  = &vc_requirements($state);
+
+    &write_encoded_object( $parms, "$dataD/solid.projection.parms" );
+}
+
+sub vc_requirements
+{
+    my ($state) = @_;
+
+    my $by_vc   = $state->{by_vc};
+    my $roles   = $state->{roles};
+    my $to_func = $state->{to_func};
+    my %vc_patterns;
+    foreach my $vc ( keys(%$by_vc) )
+    {
+        my $vcH     = $by_vc->{$vc};
+        my @genomes = keys(%$vcH);
+        foreach my $g (@genomes)
+        {
+            my %occ_of_role;
+            my @pegs = keys( %{ $vcH->{$g} } );
+            foreach my $peg (@pegs)
+            {
+                my $func          = $to_func->{$peg};
+                my @roles_of_func = &SeedUtils::roles_of_function($func);
+                foreach my $role_name (@roles_of_func)
+                {
+                    my $role_id;
+                    if ( $role_name && ( $role_id = $roles->{$role_name} ) )
+                    {
+                        $occ_of_role{$role_id}++;
+                        print STDERR "$g has $role_name\n";
+                    }
+                }
+            }
+            if ( keys(%occ_of_role) < 1 )
+            {
+                print STDERR "Genome $g has vc $vc, but no active roles\n";
+            }
+            else
+            {
+                my $pattern = &to_pattern( \%occ_of_role );
+                $vc_patterns{$pattern} = [ $vc, $g ];
+            }
+        }
+    }
+    return \%vc_patterns;
+}
+
+sub from_pattern
+{
+    my ($pattern) = @_;
+
+    return [ split( /,/, $pattern ) ];
+}
+
+sub to_pattern
+{
+    my ($roles_seen) = @_;
+    return join( ",", sort keys(%$roles_seen) );
+}
+
+#########
+
+sub write_encoded_object
+{
+    my ( $obj, $file ) = @_;
+
+    my $json = JSON::XS->new;
+    $json->pretty(1);
+    open( OBJ, ">$file" ) || die "could not open $file";
+    print OBJ $json->encode($obj);
+    close(OBJ);
+}
+
+sub read_encoded_object
+{
+    my ($encoded_file) = @_;
+
+    open( OBJ, "<$encoded_file" )
+      || die "encoded_file could not be opened";
+
+    my $obj;
+    my $json = JSON::XS->new;
+    {
+        local $/;
+        undef $/;
+        my $obj_txt = <OBJ>;
+        $obj = $json->decode($obj_txt);
+    }
+    return $obj;
+}
+
+sub project_subsys_to_genome
+{
+    my ( $shrub, $genome, $subsystem_id, $state, $parms ) = @_;
+
+    my $relevant           = $state->{relevant};
+    my $relevant_to_genome = $relevant->{$genome};
+    my @pegs               = keys(%$relevant_to_genome);
+
+    my %roles;
+    my $calls = [];
+    foreach my $peg (@pegs)
+    {
+        my ( $role, $func, $loc ) = @{ $relevant_to_genome->{$peg} };
+        if ( &good_peg( $shrub, $peg, $func, $loc, $parms ) )
+        {
+            $roles{$role}++;
+            push( @$calls, [ $peg, $role, $func ] );
+        }
+    }
+    my $pattern    = &to_pattern( \%roles );
+    my $projection = {};
+    if ($pattern)
+    {
+        # print STDERR "pattern=$pattern\n";
+        my $poss = &possible_vc( $parms->{vc_patterns}, $pattern );
+        if ($poss)
+        {
+            my ( $vc, $solid_genome ) = @$poss;
+            $projection->{vc}              = $vc;
+            $projection->{calls}           = $calls;
+            $projection->{template_genome} = $solid_genome;
+        }
+    }
+    return $projection;
+}
+
+sub possible_vc
+{
+    my ( $patterns, $pattern ) = @_;
+
+    my @master_patterns = keys(%$patterns);
+    my $sofar;
+    my $best_pattern;
+
+    foreach $master_pattern (@master_patterns)
+    {
+        if ( my $sz_master = &subset( $pattern, $master_pattern ) )
+        {
+            if ( ( !$sofar ) || ( $sofar > $sz_master ) )
+            {
+                $sofar        = $sz_master;
+                $best_pattern = $master_pattern;
+            }
+        }
+    }
+    return $best_pattern ? $patterns->{$best_pattern} : undef;
+}
+
+# if set2 is a subset of set1, return size of set1; else undef
+sub subset
+{
+    my ( $set1, $set2 ) = @_;
+
+    my $i;
+    my @set2 = split( /,/, $set2 );
+    for ( $i = 0 ; ( $i < @set2 ) && ( index( $set1,$set2[$i] ) >= 0 ) ; $i++ )
+    {
+    }
+    if ( $i == @set2 )
+    {
+        my $cnt = $set1 =~ tr/,/,/;
+        return $cnt + 1;
+    }
+    return undef;
+}
+
+sub good_peg
+{
+    my ( $shrub, $peg, $func, $loc, $parms ) = @_;
+
+    if ( !&ok_length( $shrub, $peg, $func, $parms ) )
+    {
+        print STDERR "$peg failed length check\n";
+        return 0;
+    }
+    elsif ( !&ok_sims( $shrub, $peg, $func, $parms ) )
+    {
+        print STDERR "$peg failed sims check\n";
+        return 0;
+    }
+    return 1;
+}
+
+sub ok_length
+{
+    my ( $shrub, $peg, $func, $parms ) = @_;
+
+    my $tuple = $parms->{length_stats}->{$func};
+    if ( !$tuple ) { return 0 }
+    my ( $mean, $stddev ) = @$tuple;
+    my $len = length( &seq_of_peg( $shrub, $peg ) );
+    if ( !$len ) { return 0 }
+    if ( $stddev < 10 ) { $stddev = 10 }
+    if ( abs( ( $len - $mean ) / $stddev ) > 3 )
+    {
+        print STDERR
+          "$peg failed length test: len=$len  mean=$mean stddev=$stddev\n";
+        return 0;
+    }    # z-score is too high or too low
+
+    return 1;
+}
+
+sub ok_sims
+{
+    my ( $shrub, $peg, $func, $parms ) = @_;
+
+    my $blast_parms = $parms->{blast_parms}->{$func};
+    if ( !$blast_parms ) { return 1 }
+    my ( $worst, $seq_tuples ) = @{$blast_parms};
+
+    my $seq = &seq_of_peg( $shrub, $peg );
+    my @sims = &gjo::BlastInterface::blast( [ $peg, '', $seq ],
+        $seq_tuples, 'blastp', { outForm => 'sim' } );
+    while ( ( $sim = shift @sims ) && ( $sim->id2 eq $peg ) ) { }
+
+    # print STDERR &Dumper($sim,$sim->[10],$sim->psc);
+    if ( defined($sim) && ( $sim->psc <= $worst ) )
+    {
+        return 1;
+    }
+    return 0;
+}
+
+# returns sequence(translation) of a PEG
+sub seq_of_peg
+{
+    my ( $shrub, $peg ) = @_;
+
+    my @tuples = $shrub->GetAll(
+        "Feature2Protein Protein",
+        "Feature2Protein(from-link) = ?",
+        [$peg], "Protein(sequence)"
+    );
+    return ( @tuples > 0 ) ? $tuples[0]->[0] : undef;
+}
+
+# returns a list of PEGs that occur within a window centered on a PEG.
+# The PEG itself is returned in the list.
+sub context_of_peg
+{
+    my ( $shrub, $peg, $window ) = @_;
+
+}
+
+# Returns the roles of a PEG.  These are all roles from the ERDB,
+# so if the PEG has extra roles (e.g., a domain with unknown function),
+# you may get a reduced set compared with what you would get by just
+# splitting the function.  You get back a list of 2-tuples: [id,description]
+sub roles_of_peg
+{
+    my ( $shrub, $peg, $privilege ) = @_;
+
+    my $roles_of_peg = [];
+    my @tuples       = $shrub->GetAll(
+        "Feature2Function Function Function2Role Role",
+"(Feature2Function(from-link) = ?) and (Feature2Function(security) = ?)",
+        [ $peg, $privilege ],
+        "Function2Role(to-link) Role(description)"
+    );
+    return @tuples;
+}
+
+# This returns a list of roles implemented by the PEGs.
+sub roles_in_peg_set
+{
+    my ( $shrub, $pegs, $privilege ) = @_;
+    my %roles;
+
+    foreach my $peg (@$pegs)
+    {
+        my @tuples = &roles_of_peg( $shrub, $peg, $privilege );
+        foreach $_ (@tuples)
+        {
+            my ( $role_id, $desc ) = @$_;
+            $roles{$desc} = $role_id;
+        }
+    }
+
+    return %roles;
+}
+
 1;