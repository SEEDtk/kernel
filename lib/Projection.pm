package Projection;

use strict;
use warnings;
use gjo::stat;
use gjo::BlastInterface;
use Data::Dumper;

sub relevant_projection_data
{
    my ( $subsystem_id, $genomes, $shrub ) = @_;

    my $state = { subsystem => $subsystem_id };
    $state->{genomes} = $genomes;
    my @tuples = $shrub->Subsystem2Role($subsystem_id);
    my %to_role_name = map { $_->[0] => $_->[1] } @tuples;
    $state->{roles} = \%to_role_name;
    my $qs = join(", ", ('?') x scalar(@$genomes));
    @tuples = $shrub->GetAll(
        "Subsystem2Row SubsystemRow Row2Cell Cell2Feature Feature
                               Feature2Protein Protein AND
                               Feature Feature2Function Function AND
                               Feature Feature2Contig AND
                               SubsystemRow Row2Genome",
        "(Subsystem2Row(from-link) = ?) AND
                               (Feature2Function(security) = ?) AND
                               Row2Genome(to-link) IN ($qs)",
        [ $subsystem_id, 2, @$genomes ],
        "SubsystemRow(variant-code) Cell2Feature(to-link)
                               Function(id) Function(description) Protein(sequence) Feature2Contig(to-link)
                               Feature2Contig(begin) Feature2Contig(dir)"
    );

    my %by_vc;
    my %seqs;
    my @pegs;
    my %to_func;
    my %func_to_pegs;
    my %peg2loc;
    my %funcMap;

    foreach my $tuple (@tuples)
    {
        my ( $vc, $peg, $funID, $function, $seq, $contig, $begin, $strand ) = @$tuple;
        $seqs{$peg} = $seq;
        my $genome = &SeedUtils::genome_of($peg);
        $by_vc{$vc}->{$genome}->{$peg}++;
        $funcMap{$funID} = $function;
        $to_func{$peg}                   = $funID;
        $func_to_pegs{$funID}->{$peg} = 1;
        $peg2loc{$peg}                   = [ $contig, $begin, $strand ];
    }
    $state->{by_vc}        = \%by_vc;
    $state->{seqs}         = \%seqs;
    $state->{to_func}      = \%to_func;
    $state->{func_to_pegs} = \%func_to_pegs;
    $state->{peg2loc}      = \%peg2loc;
    $state->{func_map}     = \%funcMap;
    return $state;
}

sub get_blast_cutoffs
{
    my ($state) = @_;
    #print STDERR "computing blast cutoffs\n";

    my $func_to_pegs = $state->{func_to_pegs};
    my $func_descriptions = $state->{func_map};
    my @funcs        = keys(%$func_to_pegs);

    # @funcs = ("Urease gamma subunit (EC 3.5.1.5)");
    my $seqs          = $state->{seqs};
    my $blast_cutoffs = {};
    foreach my $func ( sort @funcs )
    {
        my $funcName = "($func) $func_descriptions->{$func}";
        #print STDERR "processing function $funcName\n";
        my $pegH = $func_to_pegs->{$func};
        if ($pegH)
        {
            my @pegs = keys(%$pegH);
            #print STDERR join( ",", @pegs ), "\n";
            if ( @pegs < 3 )    # require 3 pegs for stats
            {
                print STDERR "$funcName only has ", scalar @pegs, " pegs\n";
            }
            else

            {
                #print STDERR "func=$funcName has enough pegs\n";
                my @seq_tuples;
                foreach my $peg (@pegs)
                {
                    my $tran = $seqs->{$peg};
                    if ($tran)
                    {
                        push( @seq_tuples, [ $peg, '', $tran ] );
                    }
                }
                my @output =
                  &gjo::BlastInterface::blast( \@seq_tuples, \@seq_tuples,
                    'blastp', { outForm => 'sim' } );

                my %best;
                if ( @output < 3 )
                {
                    print STDERR &Dumper( \@output, "$funcName has too few sims",
                        \@seq_tuples );
                }
                else
                {
                    foreach my $sim (@output)
                    {

                        # print STDERR &Dumper($sim);

                        my $id1 = $sim->id1;
                        my $id2 = $sim->id2;
                        my $sc  = $sim->psc;

                        # print STDERR "$id1 $id2 $sc\n";
                        if ( $id1 ne $id2 )
                        {
                            if (   ( !defined( $best{$id1} ) )
                                || ( $best{$id1} > $sc ) )
                            {
                                $best{$id1} = $sc;
                            }
                        }
                    }
                    my $worst = 0;
                    foreach my $id ( keys(%best) )
                    {

                      # print STDERR "processing $id best=$best{$id}  $worst\n";
                        if ( $best{$id} > $worst )
                        {
                            $worst = $best{$id};

                            # print STDERR "func=$func id=$id worst=$worst\n";
                        }
                        else
                        {

                            # print STDERR "skipping id=$id $best{$id}\n";
                        }
                    }
                    if ( $worst == 0 )
                    {
                        print STDERR "$funcName has no similarity constraints\n";
                    }
                    else
                    {
                        print STDERR "$worst: $funcName\n";
                    }
                    $blast_cutoffs->{$func} = [ $worst, \@seq_tuples ];
                }
            }
        }
    }
    return $blast_cutoffs;
}

sub length_stats_by_family
{
    my ($state) = @_;

    my $len_stats    = {};
    my $func_to_pegs = $state->{func_to_pegs};
    my @funcs        = keys(%$func_to_pegs);
    my $seqs         = $state->{seqs};
    my $func_descriptions = $state->{func_map};
    foreach my $func (@funcs)
    {
        my $funcName = "($func) $func_descriptions->{$func}";
        my @lengths;
        my $pegH = $func_to_pegs->{$func};
        if ($pegH)
        {
            my @pegs = keys(%$pegH);

            #           print STDERR join( ",", @pegs ), "\n";
            if ( @pegs >= 3 )    # require 3 pegs for stats
            {
                foreach my $peg (@pegs)
                {
                    my $tran = $seqs->{$peg};
                    if ($tran)
                    {
                        push( @lengths, length($tran) );
                    }
                    else
                    {
                        print STDERR "no translation for $peg\n";
                    }
                }
                my ( $mean, $stddev ) = &gjo::stat::mean_stddev(@lengths);
<<<<<<< HEAD
                $len_stats->{$func} = [ int($mean), sprintf("%0.3f",$stddev) ];
                #print STDERR "set mean=$mean stddev=$stddev for $func\n";
=======
                $len_stats->{$func} = [ $mean, $stddev ];
                #print STDERR "set mean=$mean stddev=$stddev for $funcName\n";
>>>>>>> d4090b6e
            }
            else
            {
                print STDERR "too few pegs for function $funcName\n";
            }
        }
        else
        {
            print STDERR "no pegs for $funcName\n";
        }
    }
    return $len_stats;
}

sub create_recognition_parameters
{
    my ( $state, $shrub ) = @_;

    my $parms = {};
    $parms->{length_stats} = &length_stats_by_family($state);
    $parms->{blast_parms}  = &get_blast_cutoffs($state);
    $parms->{vc_patterns}  = &vc_requirements($state);

    return $parms;
}

sub vc_requirements
{
    my ($state) = @_;
    my $by_vc   = $state->{by_vc};
    my $roles   = $state->{roles};
    my $to_func = $state->{to_func};
    my %vc_patterns;
    foreach my $vc ( keys(%$by_vc) )
    {
        my $vcH     = $by_vc->{$vc};
        my @genomes = keys(%$vcH);
        foreach my $g (@genomes)
        {
            my %occ_of_role;
            my @pegs = keys( %{ $vcH->{$g} } );
            foreach my $peg (@pegs)
            {
                my $func          = $to_func->{$peg};
                my @roles_of_func = split(/[;\@\/]/, $func);
                foreach my $role_id (@roles_of_func)
                {
                    my $role_name;
                    if ($role_name = $roles->{$role_id} )
                    {
                        $occ_of_role{$role_id}++;
                        #print STDERR "$g has $role_name\n";
                    }
                }
            }
            if ( keys(%occ_of_role) < 1 )
            {
                print STDERR "Genome $g has vc $vc, but no active roles\n";
            }
            else
            {
                my $pattern = &to_pattern( \%occ_of_role );
                $vc_patterns{$pattern} = [ $vc, $g ];
            }
        }
    }
    return \%vc_patterns;
}

sub from_pattern
{
    my ($pattern) = @_;

    return [ split( /,/, $pattern ) ];
}

sub to_pattern
{
    my ($roles_seen) = @_;
    return join( ",", sort keys(%$roles_seen) );
}

#########

sub write_encoded_object
{
    my ( $obj, $oh ) = @_;

# If the user passes in a file, we open it here. Because it is opened in a local
# variable, it will be closed automatically when we go out of scope. An open handle
# passed in, however, will not be closed.
    my $handle;
    if ( !ref $oh )
    {
        open( $handle, ">$oh" ) || die "Could not open output file $oh: $!";
    }
    else
    {
        $handle = $oh;
    }

    my $json = JSON::XS->new;
    $json->pretty(1);
    print $handle $json->encode($obj);

}

sub read_encoded_object
{
    my ($encoded_file) = @_;

    open( OBJ, "<$encoded_file" )
      || die "encoded_file $encoded_file could not be opened: $!";

    my $obj;
    my $json = JSON::XS->new;
    {
        local $/;
        undef $/;
        my $obj_txt = <OBJ>;
        $obj = $json->decode($obj_txt);
    }
    return $obj;
}

sub project_subsys_to_genome
{
    my ( $shrub, $genome, $subsystem_id, $state, $parms ) = @_;
    print STDERR "Projecting to genome $genome.\n";
    my $relevant           = $state->{relevant};
    my $relevant_to_genome = $relevant->{$genome};
    my @pegs               = keys(%$relevant_to_genome);

    my $projection = {};
    my %roles;
    my $calls = [];
    foreach my $peg (@pegs)
    {
        my ( $role, $func, $loc ) = @{ $relevant_to_genome->{$peg} };
        my $rc = &bad_peg( $shrub, $peg, $func, $loc, $parms );
        if ($rc)
        {
            $projection->{problematic_pegs}->{$peg} = $rc;
	    push(@$rc,$func);
        }
        else
        {
            $roles{$role}++;
            push( @$calls, [ $peg, $role, $func ] );
        }
    }
    my $pattern = &to_pattern( \%roles );
    if ($pattern)
    {

        # print STDERR "pattern=$pattern\n";
        my $poss = &possible_vc( $parms->{vc_patterns}, $pattern );

        if ($poss)
        {
            my ( $vc, $solid_genome )      = @$poss;
            $projection->{vc}              = $vc;
            $projection->{calls}           = $calls;
            $projection->{template_genome} = $solid_genome;
        }
    }
    return $projection;
}

sub possible_vc
{
    my ( $patterns, $pattern ) = @_;

    my @master_patterns = sort keys(%$patterns);
    my $sofar;
    my $best_pattern;

    foreach my $master_pattern (@master_patterns)
    {
        if ( my $sz_master = &subset( $pattern, $master_pattern ) )
        {
            if ( ( !$sofar ) || ( $sofar < $sz_master ) )
            {
                $sofar        = $sz_master;
                $best_pattern = $master_pattern;
            }
        }
    }
    return $best_pattern ? $patterns->{$best_pattern} : undef;
}

# if set2 is a subset of set1, return size of set2; else undef
sub subset
{
    my ( $set1, $set2 ) = @_;

    my $i;
    my @set2 = split( /,/, $set2 );
    for ( $i = 0 ; ( $i < @set2 ) && ( index( $set1, $set2[$i] ) >= 0 ) ; $i++ )
    {
    }
    if ( $i == @set2 )
    {
        my $cnt = $set2 =~ tr/,/,/;
        return $cnt + 1;
    }
    return undef;
}

sub bad_peg
{
    my ( $shrub, $peg, $func, $loc, $parms ) = @_;
    my $rc;
    if ( $rc = &bad_length( $shrub, $peg, $func, $parms ) )
    {
        return $rc;
    }
    elsif ( $rc = &bad_sims( $shrub, $peg, $func, $parms ) )
    {
        return $rc;
    }
    return undef;
}

sub bad_length
{
    my ( $shrub, $peg, $func, $parms ) = @_;

    my $tuple = $parms->{length_stats}->{$func};
    if ( !$tuple ) { return undef }
    my ( $mean, $stddev ) = @$tuple;
    my $len = length( &seq_of_peg( $shrub, $peg ) );
    if ( !$len ) { return ['no_translation'] }
    if ( $stddev < 10 ) { $stddev = 10 }
    if ( abs( ( $len - $mean ) / $stddev ) > 3 )
    {
        #print STDERR "$peg failed length test: len=$len  mean=$mean stddev=$stddev\n";
        return [ 'bad_length', $len, $mean, $stddev ];
    }    # z-score is too high or too low
    return undef;
}

sub bad_sims
{
    my ( $shrub, $peg, $func, $parms ) = @_;

    my $blast_parms = $parms->{blast_parms}->{$func};
    if ( !$blast_parms ) { return undef }
    my ( $worst, $seq_tuples ) = @{$blast_parms};

    my $seq = &seq_of_peg( $shrub, $peg );
    my @sims = &gjo::BlastInterface::blast( [ $peg, '', $seq ],
        $seq_tuples, 'blastp', { outForm => 'sim' } );
    my $sim;
    while ( ( $sim = shift @sims ) && ( $sim->id2 eq $peg ) ) { }

    # print STDERR &Dumper($sim,$sim->[10],$sim->psc);
    if ( defined($sim) && ( $sim->psc <= $worst ) )
    {
        return undef;
    }
    return
      defined($sim)
      ? [ 'weak_similarity', $sim->psc, $worst ]
      : ['no_similarities'];
}

# returns sequence(translation) of a PEG
sub seq_of_peg
{
    my ( $shrub, $peg ) = @_;

    my @tuples = $shrub->GetAll(
        "Feature2Protein Protein",
        "Feature2Protein(from-link) = ?",
        [$peg], "Protein(sequence)"
    );
    return ( @tuples > 0 ) ? $tuples[0]->[0] : undef;
}

sub all_proks {
    my($shrub) = @_;
    my @tuples = $shrub->GetAll( "Genome", "Genome(prokaryotic) = 1", [], "id" );
    my @genomes = map { $_->[0] } @tuples;
    return @genomes;
}

# returns a list of PEGs that occur within a window centered on a PEG.
# The PEG itself is returned in the list.
sub context_of_peg
{
    my ( $shrub, $peg, $window ) = @_;
    die 'context_of_peg Not yet implemented.'
}

# Returns the roles of a PEG.  These are all roles from the ERDBtk,
# so if the PEG has extra roles (e.g., a domain with unknown function),
# you may get a reduced set compared with what you would get by just
# splitting the function.  You get back a list of 2-tuples: [id,description]
sub roles_of_peg
{
    my ( $shrub, $peg, $privilege ) = @_;

    my $roles_of_peg = [];
    my @tuples       = $shrub->GetAll(
        "Feature2Function Function2Role Role",
"(Feature2Function(from-link) = ?) and (Feature2Function(security) = ?)",
        [ $peg, $privilege ],
        "Function2Role(to-link) Role(description)"
    );
    return @tuples;
}

# This returns a list of roles implemented by the PEGs.
sub roles_in_peg_set
{
    my ( $shrub, $pegs, $privilege ) = @_;
    my %roles;

    foreach my $peg (@$pegs)
    {
        my @tuples = &roles_of_peg( $shrub, $peg, $privilege );
        foreach $_ (@tuples)
        {
            my ( $role_id, $desc ) = @$_;
            $roles{$desc} = $role_id;
        }
    }

    return %roles;
}

sub compute_properties_of_solid_roles
{
    my ( $shrub, $subsystem_id, $genomes ) = @_;

    my $state =
      &Projection::relevant_projection_data( $subsystem_id, $genomes, $shrub );
    my $retVal = &Projection::create_recognition_parameters( $state, $shrub );
    return $retVal;
}

sub project_solid_roles
{
    my ( $shrub, $subsystem_id, $privilege, $genomes, $parms, $oh ) = @_;
    my @retVal;
    my @tuples = $shrub->GetAll(
    "Subsystem2Role Role2Function Function2Feature Feature2Contig",
        "(Subsystem2Role(from-link) = ?) AND (Function2Feature(security) = ?)",
        [ $subsystem_id, $privilege ],
        "Subsystem2Role(to-link) Subsystem2Role(ordinal) Function2Feature(to-link) Function2Feature(from-link)
                              Feature2Contig(to-link) Feature2Contig(begin) Feature2Contig(dir)"
    );
    my %funHash;
    my (%relevant, %sort);
    foreach my $tuple (@tuples)
    {
        my ( $role, $pos, $peg, $func, $contig, $beg, $strand ) = @$tuple;
        my $g = &SeedUtils::genome_of($peg);
        $sort{$role} = $pos;
        $relevant{$g}->{$peg} = [ $role, $func, [ $contig, $beg, $strand ] ];
    }

    my $state = { ( relevant => \%relevant ) };

    foreach my $g ( sort { $a <=> $b } @$genomes )
    {
        my $projection =
          &Projection::project_subsys_to_genome( $shrub, $g, $subsystem_id,
            $state, $parms );
        my $vc = $projection->{vc} ? $projection->{vc} : 'not-active';
        my $template_genome = $projection->{template_genome} || '';

        print $oh join( "\t", ( $subsystem_id, $g, $vc, $template_genome ) ), "\n";
        my $calls = $projection->{calls} || [];
        # print STDERR &Dumper($calls);
        foreach my $call ( sort { &SeedUtils::by_fig_id( $a->[0], $b->[0] ) }
            @$calls )
        {
            my ( $peg, $role, $func ) = @$call;
            print $oh "\t", join( "\t", ( $peg, $role, $func ) ), "\n";
        }
        print $oh "----\n";
        my $problems = $projection->{problematic_pegs};
        foreach
          my $peg ( sort { &SeedUtils::by_fig_id( $a, $b ) } keys(%$problems) )
        {
            print $oh join("\t",($peg,@{ $problems->{$peg} })), "\n";
        }
        print $oh "//\n";
        if ( $vc ne 'not-active' )
        {
            push @retVal, $g;
        }
    }
    return @retVal;
}

1;<|MERGE_RESOLUTION|>--- conflicted
+++ resolved
@@ -195,13 +195,9 @@
                     }
                 }
                 my ( $mean, $stddev ) = &gjo::stat::mean_stddev(@lengths);
-<<<<<<< HEAD
+
                 $len_stats->{$func} = [ int($mean), sprintf("%0.3f",$stddev) ];
-                #print STDERR "set mean=$mean stddev=$stddev for $func\n";
-=======
-                $len_stats->{$func} = [ $mean, $stddev ];
                 #print STDERR "set mean=$mean stddev=$stddev for $funcName\n";
->>>>>>> d4090b6e
             }
             else
             {
